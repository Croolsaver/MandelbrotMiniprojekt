--- conflicted
+++ resolved
@@ -6,26 +6,17 @@
 """
 import numpy as np
 import matplotlib.pyplot as plt
-<<<<<<< HEAD
 import matplotlib.cm as cm
-=======
 import time
->>>>>>> 9274ef9d1f72c183335f63f22eacd6ed55a1074c
 #Initialization
 RE_INTERVAL = [-2.0, 1.0]
 IM_INTERVAL = [-1.5, 1.5]
 
 ITER_MAX = 100
 
-<<<<<<< HEAD
-tolerance = 2
-p_re = 1000
-p_im = 1000
-=======
 TOLERANCE = 2
 P_RE = 500
 P_IM = 500
->>>>>>> 7c8f7e13
 
 
 
@@ -179,33 +170,17 @@
     import doctest
     doctest.testmod()
 
-<<<<<<< HEAD
+
 C_MESH = c_mesh(RE_INTERVAL, IM_INTERVAL, P_RE, P_IM)
 m_mesh_matrix = np.zeros((P_RE, P_IM))
 for m in range(P_RE):
     for n in range(P_IM):
         iteration = iota(C_MESH[m, n], TOLERANCE, ITER_MAX)
         m_mesh_matrix[m, n] = m_map(iteration, ITER_MAX)
-
-
-=======
-time_start=time.time()
-C=C_mesh(re_start,re_stop,im_start,im_stop,p_re,p_im)
-M=np.zeros((p_re,p_im))
-for m in range(p_re):
-    for n in range(p_im):
-        Iter = iota(C[m,n],tolerance,iter_max)
-        M[m,n]=M_map(Iter,iter_max)
-        
-time_exec=time.time()-time_start       
+      
 
 #Print execution time
-<<<<<<< HEAD
 print (f"time taken: {time_exec:.4f}")
-=======
-print(time_exec)
->>>>>>> 9274ef9d1f72c183335f63f22eacd6ed55a1074c
->>>>>>> 7c8f7e13
 #Plot mandelbrot_set
 RE_VALUES = np.linspace(*RE_INTERVAL, P_RE)
 IM_VALUES = np.linspace(*IM_INTERVAL, P_IM)
